--- conflicted
+++ resolved
@@ -24,11 +24,8 @@
       <%= maybe_enabled_live_redirect @socket, @menu, "Metrics", :metrics, @node %>
       <%= maybe_enabled_live_redirect @socket, @menu, "Request Logger", :request_logger, @node %>
       <%= maybe_active_live_redirect @socket, @menu, "Processes", :processes, @node %>
-<<<<<<< HEAD
       <%= maybe_active_live_redirect @socket, @menu, "Ports", :ports, @node %>
-=======
       <%= maybe_active_live_redirect @socket, @menu, "ETS", :ets, @node %>
->>>>>>> 129c84f6
     </nav>
 
     <form id="node-selection" phx-change="select_node" class="d-inline">
