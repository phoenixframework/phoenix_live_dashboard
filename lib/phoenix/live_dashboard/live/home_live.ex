defmodule Phoenix.LiveDashboard.HomeLive do
  use Phoenix.LiveDashboard.Web, :live_view
<<<<<<< HEAD
  alias Phoenix.LiveDashboard.{SystemInfo, BarComponent, ColorBarComponent, BarLegendComponent, SystemLimitComponent}
=======

  alias Phoenix.LiveDashboard.{
    SystemInfo,
    ColorBarComponent,
    ColorBarLegendComponent,
    SystemLimitComponent
  }
>>>>>>> aca23d6b

  @temporary_assigns [system_info: nil, system_usage: nil]

  @versions_sections [
    {:elixir, "Elixir"},
    {:phoenix, "Phoenix"},
    {:dashboard, "Dashboard"}
  ]

  @memory_usage_sections [
    {:atom, "Atoms", "green"},
    {:binary, "Binary", "blue"},
    {:code, "Code", "purple"},
    {:ets, "ETS", "yellow"},
    {:process, "Processes", "orange"},
    {:other, "Other", "dark-gray"}
  ]

  @impl true
  def mount(%{"node" => _} = params, session, socket) do
    socket = assign_defaults(socket, params, session, true)

    %{
      # Read once
      system_info: system_info,
      # Kept forever
      system_limits: system_limits,
      # Updated periodically
      system_usage: system_usage
    } = SystemInfo.fetch_system_info(socket.assigns.menu.node)

    socket =
      assign(socket,
        system_info: system_info,
        system_limits: system_limits,
        system_usage: system_usage
      )

    {:ok, socket, temporary_assigns: @temporary_assigns}
  end

  def mount(_params, _session, socket) do
    {:ok, push_redirect(socket, to: live_dashboard_path(socket, :home, node()))}
  end

  @impl true
  def render(assigns) do
    ~L"""
    <div class="row">
      <!-- Left column with system/version information -->
      <div class="col-sm-6">
        <h5 class="card-title">System information</h5>

        <div class="card mb-4">
          <div class="card-body rounded">
            <%= @system_info.banner %> [<%= @system_info.system_architecture %>]
          </div>
        </div>

        <!-- Row with colorful version banners -->
        <div class="row">
          <%= for {section, title} <- versions_sections() do %>
            <div class="col mb-4">
              <div class="banner-card bg-<%= section %> text-white">
                <h6 class="banner-card-title"><%= title %></h6>
                <div class="banner-card-value"><%= @system_info[:"#{section}_version"] %></div>
              </div>
            </div>
          <% end %>
        </div>

        <div class="row">
          <div class="col-lg-4 mb-4">
            <div class="banner-card">
              <h6 class="banner-card-title">Uptime</h6>
              <div class="banner-card-value"><%= format_uptime(@system_usage.uptime) %></div>
            </div>
          </div>

          <div class="col-lg-4 mb-4">
            <div class="banner-card">
              <h6 class="banner-card-title">
                Total input
                <%= hint do %>
                  The total number of bytes received through ports/sockets.
                <% end %>
              </h6>
              <div class="banner-card-value"><%= format_bytes(@system_usage.io |> elem(0)) %></div>
            </div>
          </div>

          <div class="col-lg-4 mb-4">
            <div class="banner-card">
              <h6 class="banner-card-title">
                Total output
                <%= hint do %>
                  The total number of bytes output to ports/sockets.
                <% end %>
              </h6>
              <div class="banner-card-value"><%= format_bytes(@system_usage.io |> elem(1)) %></div>
            </div>
          </div>
        </div>

        <h5 class="card-title">Run queues</h5>

        <div class="row">
          <div class="col-md-4 mb-4">
            <div class="banner-card">
              <h6 class="banner-card-title">
                Total
                <%= hint do %>
                  Each core in your machine gets a scheduler to process all instructions within the Erlang VM.
                  Each scheduler has its own queue, which is measured by this number. If this number keeps on
                  growing, it means the machine is overloaded. The queue sizes can also be broken into CPU and IO.
                <% end %>
              </h6>
              <div class="banner-card-value"><%= @system_usage.total_run_queue %></div>
            </div>
          </div>

          <div class="col-md-4 mb-4">
            <div class="banner-card">
              <h6 class="banner-card-title">CPU</h6>
              <div class="banner-card-value"><%= @system_usage.cpu_run_queue %></div>
            </div>
          </div>

          <div class="col-md-4 mb-4">
            <div class="banner-card">
              <h6 class="banner-card-title">IO</h6>
              <div class="banner-card-value"><%= @system_usage.total_run_queue - @system_usage.cpu_run_queue %></div>
            </div>
          </div>
        </div>
      </div>

      <!-- Right column containing system usage information -->
      <div class="col-sm-6">
        <h5 class="card-title">System usage / limits</h5>

        <%= live_component @socket, SystemLimitComponent, id: :atoms, usage: @system_usage.atoms, limit: @system_limits.atoms do %>
          Atoms
          <%= hint do %>
            If the number of atoms keeps growing even if the system load is stable, you may have an atom leak in your application.
            You must avoid functions such as <code>String.to_atom/1</code> which can create atoms dynamically.
          <% end %>
        <% end %>

        <%= live_component @socket, SystemLimitComponent, id: :ports, usage: @system_usage.ports, limit: @system_limits.ports do %>
          Ports
          <%= hint do %>
            If the number of ports keeps growing even if the system load is stable, you may have a port leak in your application.
            This means ports are being opened by a parent process that never exits or never closes them.
          <% end %>
        <% end %>

        <%= live_component @socket, SystemLimitComponent, id: :processes, usage: @system_usage.processes, limit: @system_limits.processes do %>
          Processes
          <%= hint do %>
            If the number of processes keeps growing even if the system load is stable, you may have a process leak in your application.
            This means processes are being spawned and they never exit.
          <% end %>
        <% end %>

        <h5 class="card-title">
          Memory
        </h5>

        <div class="card mb-4">
          <div class="card-body resource-usage">
            <%= live_component @socket, ColorBarComponent, id: :usage, data: memory_usage_sections_percent(@system_usage.memory, @system_usage.memory.total) %>
<<<<<<< HEAD
            <%= live_component @socket, BarLegendComponent, id: :usage_legend, data: memory_usage_sections(@system_usage.memory), options: %{height: 3, fn_format: &format_bytes(&1)} %>
=======
            <%= live_component @socket, ColorBarLegendComponent, id: :usage_legend, data: memory_usage_sections(@system_usage.memory), fn_format: &format_bytes(&1) %>
>>>>>>> aca23d6b
            <div class="row">
              <div class="col">
                <div class="resource-usage-total text-center py-1 mt-3">
                  Total usage: <%= format_bytes(@system_usage.memory[:total]) %>
                </div>
              </div>
            </div>
          </div>
        </div>

      </div>
    </div>
    """
  end

<<<<<<< HEAD

  defp memory_usage_sections_percent(memory_usage, total) do
  memory_usage
  |> memory_usage_sections()
  |> Enum.map(fn {k, n, value, c} ->
=======
  defp memory_usage_sections_percent(memory_usage, total) do
    memory_usage
    |> memory_usage_sections()
    |> Enum.map(fn {k, n, value, c} ->
>>>>>>> aca23d6b
      {k, n, percentage(value, total), c}
    end)
  end

  defp memory_usage_sections(memory_usage) do
    @memory_usage_sections
    |> Enum.map(fn {section_key, section_name, color} ->
      value = Map.fetch!(memory_usage, section_key)

      {section_key, section_name, value, color}
    end)
  end

  @impl true
  def handle_info({:node_redirect, node}, socket) do
    {:noreply, push_redirect(socket, to: live_dashboard_path(socket, :home, node))}
  end

  def handle_info(:refresh, socket) do
    {:noreply,
     assign(socket, system_usage: SystemInfo.fetch_system_usage(socket.assigns.menu.node))}
  end

  defp versions_sections(), do: @versions_sections
end<|MERGE_RESOLUTION|>--- conflicted
+++ resolved
@@ -1,8 +1,5 @@
 defmodule Phoenix.LiveDashboard.HomeLive do
   use Phoenix.LiveDashboard.Web, :live_view
-<<<<<<< HEAD
-  alias Phoenix.LiveDashboard.{SystemInfo, BarComponent, ColorBarComponent, BarLegendComponent, SystemLimitComponent}
-=======
 
   alias Phoenix.LiveDashboard.{
     SystemInfo,
@@ -10,7 +7,6 @@
     ColorBarLegendComponent,
     SystemLimitComponent
   }
->>>>>>> aca23d6b
 
   @temporary_assigns [system_info: nil, system_usage: nil]
 
@@ -183,11 +179,7 @@
         <div class="card mb-4">
           <div class="card-body resource-usage">
             <%= live_component @socket, ColorBarComponent, id: :usage, data: memory_usage_sections_percent(@system_usage.memory, @system_usage.memory.total) %>
-<<<<<<< HEAD
-            <%= live_component @socket, BarLegendComponent, id: :usage_legend, data: memory_usage_sections(@system_usage.memory), options: %{height: 3, fn_format: &format_bytes(&1)} %>
-=======
             <%= live_component @socket, ColorBarLegendComponent, id: :usage_legend, data: memory_usage_sections(@system_usage.memory), fn_format: &format_bytes(&1) %>
->>>>>>> aca23d6b
             <div class="row">
               <div class="col">
                 <div class="resource-usage-total text-center py-1 mt-3">
@@ -203,18 +195,10 @@
     """
   end
 
-<<<<<<< HEAD
-
-  defp memory_usage_sections_percent(memory_usage, total) do
-  memory_usage
-  |> memory_usage_sections()
-  |> Enum.map(fn {k, n, value, c} ->
-=======
   defp memory_usage_sections_percent(memory_usage, total) do
     memory_usage
     |> memory_usage_sections()
     |> Enum.map(fn {k, n, value, c} ->
->>>>>>> aca23d6b
       {k, n, percentage(value, total), c}
     end)
   end
