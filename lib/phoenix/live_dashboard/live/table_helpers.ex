--- conflicted
+++ resolved
@@ -22,14 +22,8 @@
 
   def limit_options(), do: @limit
 
-<<<<<<< HEAD
   def sort_link(socket, params, sort_by, link_name) do
     %{live_action: live_action, menu: %{node: node}} = socket.assigns
-=======
-  def sort_link(socket, params, sort_by, sort_dir) do
-    %{live_action: action, menu: %{node: node}} = socket.assigns
-    body = sort_link_body(sort_dir)
->>>>>>> 8b3615b6
 
     case params do
       %{sort_by: ^sort_by, sort_dir: sort_dir} ->
@@ -40,7 +34,6 @@
         |> live_patch(to: live_dashboard_path(socket, live_action, node, [], params))
 
       %{} ->
-<<<<<<< HEAD
         params = %{params | sort_dir: :desc, sort_by: sort_by}
 
         link_name
@@ -74,19 +67,10 @@
   defp opposite_sort_dir(%{sort_dir: :desc}), do: :asc
 
   defp opposite_sort_dir(_), do: :desc
-=======
-        params = %{params | sort_dir: sort_dir, sort_by: sort_by}
-        live_patch(body, to: live_dashboard_path(socket, action, node, [], params))
-    end
-  end
 
   def live_modal(socket, component, opts) do
     path = Keyword.fetch!(opts, :return_to)
     modal_opts = [id: :modal, return_to: path, component: component, opts: opts]
     live_component(socket, Phoenix.LiveDashboard.ModalComponent, modal_opts)
   end
-
-  defp sort_link_body(:asc), do: "asc"
-  defp sort_link_body(:desc), do: "desc"
->>>>>>> 8b3615b6
 end