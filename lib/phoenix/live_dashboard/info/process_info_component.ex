defmodule Phoenix.LiveDashboard.ProcessInfoComponent do
  use Phoenix.LiveDashboard.Web, :live_component

  alias Phoenix.LiveDashboard.SystemInfo
  @info_keys [
    :pid,
    :initial_call,
    :registered_name,
    :current_function,
    :status,
    :message_queue_len,
    :links,
    :monitors,
    :monitored_by,
    :trap_exit,
    :error_handler,
    :priority,
    :group_leader,
    :total_heap_size,
    :heap_size,
    :stack_size,
    :reductions,
    :garbage_collection,
    :suspending,
    :current_stacktrace
  ]

  @impl true
  def mount(socket) do
    {:ok, Enum.reduce(@info_keys, socket, &assign(&2, &1, nil))}
  end

  @impl true
  def render(assigns) do

    if process_filter_mod = Application.get_env(:phoenix_live_dashboard, :process_filter, nil) do
      filter = assigns.page.params["filter"]
      filter && process_filter_mod.render_process_info(assigns, filter) || default_render(assigns)
    else
      default_render(assigns)
    end

  end


  defp default_render(assigns) do
    ~H"""
    <div class="tabular-info">
      <%= if @alive do %>
<<<<<<< HEAD
        <table class="table table-hover tabular-info-table">
          <tbody>

            <tr><td class="border-top-0">Registered name</td><td class="border-top-0"><pre><%= @registered_name %></pre></td></tr>
            <tr><td>Current function</td><td><pre><%= @current_function %></pre></td></tr>
            <tr><td>Initial call</td><td><pre><%= @initial_call %></pre></td></tr>
            <tr><td>Status</td><td><pre><%= @status %></pre></td></tr>
            <tr><td>Message queue length</td><td><pre><%= @message_queue_len %></pre></td></tr>
            <tr><td>Ancestors</td><td><pre><.info links={@ancestor_links} /></pre></td></tr>
            <tr><td>Other links</td><td><pre><.info links={@other_links} /></pre></td></tr>
            <tr><td>Monitors</td><td><pre><.info links={@monitors} /></pre></td></tr>
            <tr><td>Monitored by</td><td><pre><.info links={@monitored_by} /></pre></td></tr>
            <tr><td>Trap exit</td><td><pre><%= @trap_exit %></pre></td></tr>
            <tr><td>Error handler</td><td><pre><%= @error_handler %></pre></td></tr>
            <tr><td>Priority</td><td><pre><%= @priority %></pre></td></tr>
            <tr><td>Group leader</td><td><pre><%= @group_leader %></pre></td></tr>
            <tr><td>Total heap size</td><td><pre><%= @total_heap_size %></pre></td></tr>
            <tr><td>Heap size</td><td><pre><%= @heap_size %></pre></td></tr>
            <tr><td>Stack size</td><td><pre><%= @stack_size %></pre></td></tr>
            <tr><td>Reductions</td><td><pre><%= @reductions %></pre></td></tr>
            <tr><td>Garbage collection</td><td><pre><%= @garbage_collection %></pre></td></tr>
            <tr><td>Suspending</td><td><pre><%= @suspending %></pre></td></tr>
            <tr><td>Current stacktrace</td><td><pre><%= @current_stacktrace %></pre></td></tr>
          </tbody>
        </table>
=======
        <Phoenix.LiveDashboard.PageBuilder.label_value_list>
          <:elem label="Registered name"><%= @registered_name %></:elem>
          <:elem label="Current function"><%= @current_function %></:elem>
          <:elem label="Initial call"><%= @initial_call %></:elem>
          <:elem label="Status"><%= @status %></:elem>
          <:elem label="Message queue length"><%= @message_queue_len %></:elem>
          <:elem label="Ancestors"><.info links={@ancestor_links} /></:elem>
          <:elem label="Other links"><.info links={@other_links} /></:elem>
          <:elem label="Monitors"><.info links={@monitors} /></:elem>
          <:elem label="Monitored by"><.info links={@monitored_by} /></:elem>
          <:elem label="Trap exit"><%= @trap_exit %></:elem>
          <:elem label="Error handler"><%= @error_handler %></:elem>
          <:elem label="Priority"><%= @priority %></:elem>
          <:elem label="Group leader"><%= @group_leader %></:elem>
          <:elem label="Total heap size"><%= @total_heap_size %></:elem>
          <:elem label="Heap size"><%= @heap_size %></:elem>
          <:elem label="Stack size"><%= @stack_size %></:elem>
          <:elem label="Reductions"><%= @reductions %></:elem>
          <:elem label="Garbage collection"><%= @garbage_collection %></:elem>
          <:elem label="Suspending"><%= @suspending %></:elem>
          <:elem label="Current stacktrace"><%= @current_stacktrace %></:elem>
        </Phoenix.LiveDashboard.PageBuilder.label_value_list>
>>>>>>> a806655b

        <%= if @page.allow_destructive_actions do %>
          <div class="modal-footer">
            <button class="btn btn-danger" phx-target={@myself} phx-click="kill">Kill process</button>
          </div>
        <% end %>
      <% else %>
        <div class="tabular-info-not-exists mt-1 mb-3">Process is not alive or does not exist.</div>
      <% end %>
    </div>
    """
  end

  @impl true
  def update(%{id: "PID" <> pid, path: path, return_to: return_to, page: page}, socket) do
    pid = :erlang.list_to_pid(String.to_charlist(pid))

    {:ok,
     socket |> assign(pid: pid, path: path, page: page, return_to: return_to) |> assign_info()}
  end

  @impl true
  def handle_event("kill", _, socket) do
    true = socket.assigns.page.allow_destructive_actions
    Process.exit(socket.assigns.pid, :kill)
    {:noreply, push_patch(socket, to: socket.assigns.return_to)}
  end

  defp assign_info(%{assigns: assigns} = socket) do
    case SystemInfo.fetch_process_info(assigns.pid) do
      {:ok, info} ->
        Enum.reduce(info, socket, fn
          {:ancestors, ancestors}, acc ->
            acc
            |> assign(:ancestor_links, format_info(:links, ancestors, assigns.path))
            |> assign(
              :other_links,
              format_info(:links, info[:links] -- ancestors, assigns.path)
            )

          {key, val}, acc ->
            assign(acc, key, format_info(key, val, assigns.path))
        end)
        |> assign(alive: true)

      :error ->
        assign(socket, alive: false)
    end
  end

  defp format_info(key, val, live_dashboard_path)
       when key in [:links, :monitors, :monitored_by],
       do: format_value(val, live_dashboard_path)

  defp format_info(:current_function, val, _), do: format_call(val)
  defp format_info(:initial_call, val, _), do: format_initial_call(val)
  defp format_info(:current_stacktrace, val, _), do: format_stacktrace(val)
  defp format_info(_key, val, live_dashboard_path), do: format_value(val, live_dashboard_path)

  defp info(%{links: links} = assigns) when is_list(links) do
    ~H"""
    <%= for info <- @links do %><%= info %><% end %>
    """
  end

  defp info(%{links: _links} = assigns), do: ~H|<%= @links %>|
end<|MERGE_RESOLUTION|>--- conflicted
+++ resolved
@@ -47,33 +47,6 @@
     ~H"""
     <div class="tabular-info">
       <%= if @alive do %>
-<<<<<<< HEAD
-        <table class="table table-hover tabular-info-table">
-          <tbody>
-
-            <tr><td class="border-top-0">Registered name</td><td class="border-top-0"><pre><%= @registered_name %></pre></td></tr>
-            <tr><td>Current function</td><td><pre><%= @current_function %></pre></td></tr>
-            <tr><td>Initial call</td><td><pre><%= @initial_call %></pre></td></tr>
-            <tr><td>Status</td><td><pre><%= @status %></pre></td></tr>
-            <tr><td>Message queue length</td><td><pre><%= @message_queue_len %></pre></td></tr>
-            <tr><td>Ancestors</td><td><pre><.info links={@ancestor_links} /></pre></td></tr>
-            <tr><td>Other links</td><td><pre><.info links={@other_links} /></pre></td></tr>
-            <tr><td>Monitors</td><td><pre><.info links={@monitors} /></pre></td></tr>
-            <tr><td>Monitored by</td><td><pre><.info links={@monitored_by} /></pre></td></tr>
-            <tr><td>Trap exit</td><td><pre><%= @trap_exit %></pre></td></tr>
-            <tr><td>Error handler</td><td><pre><%= @error_handler %></pre></td></tr>
-            <tr><td>Priority</td><td><pre><%= @priority %></pre></td></tr>
-            <tr><td>Group leader</td><td><pre><%= @group_leader %></pre></td></tr>
-            <tr><td>Total heap size</td><td><pre><%= @total_heap_size %></pre></td></tr>
-            <tr><td>Heap size</td><td><pre><%= @heap_size %></pre></td></tr>
-            <tr><td>Stack size</td><td><pre><%= @stack_size %></pre></td></tr>
-            <tr><td>Reductions</td><td><pre><%= @reductions %></pre></td></tr>
-            <tr><td>Garbage collection</td><td><pre><%= @garbage_collection %></pre></td></tr>
-            <tr><td>Suspending</td><td><pre><%= @suspending %></pre></td></tr>
-            <tr><td>Current stacktrace</td><td><pre><%= @current_stacktrace %></pre></td></tr>
-          </tbody>
-        </table>
-=======
         <Phoenix.LiveDashboard.PageBuilder.label_value_list>
           <:elem label="Registered name"><%= @registered_name %></:elem>
           <:elem label="Current function"><%= @current_function %></:elem>
@@ -96,7 +69,6 @@
           <:elem label="Suspending"><%= @suspending %></:elem>
           <:elem label="Current stacktrace"><%= @current_stacktrace %></:elem>
         </Phoenix.LiveDashboard.PageBuilder.label_value_list>
->>>>>>> a806655b
 
         <%= if @page.allow_destructive_actions do %>
           <div class="modal-footer">
