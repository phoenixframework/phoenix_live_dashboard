defmodule Phoenix.LiveDashboard.Router do
  @moduledoc """
  Provides LiveView routing for LiveDashboard.
  """

  @doc """
  Defines a LiveDashboard route.

  It expects the `path` the dashboard will be mounted at
  and a set of options.

  ## Options

    * `:metrics` - Configures the module to retrieve metrics from.
      It can be a `module` or a `{module, function}`. If nothing is
      given, the metrics functionality will be disabled.

  ## Examples

      defmodule MyAppWeb.Router do
        use Phoenix.Router
        import Phoenix.LiveDashboard.Router

        scope "/", MyAppWeb do
          pipe_through [:browser]
          live_dashboard "/dashboard", metrics: {MyAppWeb.Telemetry, :metrics}
        end
      end

  """
  defmacro live_dashboard(path, opts \\ []) do
    quote bind_quoted: binding() do
      scope path, alias: false, as: false do
        import Phoenix.LiveView.Router, only: [live: 4]

        opts = Phoenix.LiveDashboard.Router.__options__(opts)
        live "/", Phoenix.LiveDashboard.HomeLive, :home, opts
        live "/:node", Phoenix.LiveDashboard.HomeLive, :home, opts
<<<<<<< HEAD
        live "/:node/os_mon", Phoenix.LiveDashboard.OSMonLive, :os_mon, opts
=======
        live "/:node/os", Phoenix.LiveDashboard.OSMonLive, :os_mon, opts
>>>>>>> e4e360ac
        live "/:node/metrics", Phoenix.LiveDashboard.MetricsLive, :metrics, opts
        live "/:node/metrics/:group", Phoenix.LiveDashboard.MetricsLive, :metrics, opts
        live "/:node/ports", Phoenix.LiveDashboard.PortsLive, :ports, opts
        live "/:node/ports/:port", Phoenix.LiveDashboard.PortsLive, :ports, opts
        live "/:node/processes", Phoenix.LiveDashboard.ProcessesLive, :processes, opts
        live "/:node/processes/:pid", Phoenix.LiveDashboard.ProcessesLive, :processes, opts
        live "/:node/ets", Phoenix.LiveDashboard.EtsLive, :ets, opts
        live "/:node/ets/:ref", Phoenix.LiveDashboard.EtsLive, :ets, opts
        live "/:node/sockets", Phoenix.LiveDashboard.SocketsLive, :sockets, opts
        live "/:node/sockets/:port", Phoenix.LiveDashboard.SocketsLive, :sockets, opts
        live "/:node/applications", Phoenix.LiveDashboard.ApplicationsLive, :applications, opts

        live "/:node/request_logger",
             Phoenix.LiveDashboard.RequestLoggerLive,
             :request_logger,
             opts

        live "/:node/request_logger/:stream",
             Phoenix.LiveDashboard.RequestLoggerLive,
             :request_logger,
             opts
      end
    end
  end

  @doc false
  def __options__(options) do
    metrics =
      case options[:metrics] do
        nil ->
          nil

        mod when is_atom(mod) ->
          {mod, :metrics}

        {mod, fun} when is_atom(mod) and is_atom(fun) ->
          {mod, fun}

        other ->
          raise ArgumentError,
                ":metrics must be a tuple with {Mod, fun}, " <>
                  "such as {MyAppWeb.Telemetry, :metrics}, got: #{inspect(other)}"
      end

    [
      session: {__MODULE__, :__session__, [metrics]},
      layout: {Phoenix.LiveDashboard.LayoutView, :dash},
      as: :live_dashboard
    ]
  end

  @doc false
  def __session__(conn, metrics) do
    %{
      "metrics" => metrics,
      "request_logger" => Phoenix.LiveDashboard.RequestLogger.param_key(conn)
    }
  end
end<|MERGE_RESOLUTION|>--- conflicted
+++ resolved
@@ -36,11 +36,7 @@
         opts = Phoenix.LiveDashboard.Router.__options__(opts)
         live "/", Phoenix.LiveDashboard.HomeLive, :home, opts
         live "/:node", Phoenix.LiveDashboard.HomeLive, :home, opts
-<<<<<<< HEAD
-        live "/:node/os_mon", Phoenix.LiveDashboard.OSMonLive, :os_mon, opts
-=======
         live "/:node/os", Phoenix.LiveDashboard.OSMonLive, :os_mon, opts
->>>>>>> e4e360ac
         live "/:node/metrics", Phoenix.LiveDashboard.MetricsLive, :metrics, opts
         live "/:node/metrics/:group", Phoenix.LiveDashboard.MetricsLive, :metrics, opts
         live "/:node/ports", Phoenix.LiveDashboard.PortsLive, :ports, opts
