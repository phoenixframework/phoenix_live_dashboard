--- conflicted
+++ resolved
@@ -100,28 +100,18 @@
               ":env_keys must be a list of strings, got: #{inspect(other)}"
       end
     [
-<<<<<<< HEAD
-      session: {__MODULE__, :__session__, [metrics, plugins]},
-=======
-      session: {__MODULE__, :__session__, [metrics, env_keys]},
->>>>>>> c8fa589c
+      session: {__MODULE__, :__session__, [metrics, env_keys, plugins]},
       layout: {Phoenix.LiveDashboard.LayoutView, :dash},
       as: :live_dashboard
     ]
   end
 
   @doc false
-<<<<<<< HEAD
-  def __session__(conn, metrics, plugins) do
-    %{
-      "metrics" => metrics,
-      "plugins" => plugins,
-=======
-  def __session__(conn, metrics, env_keys) do
+  def __session__(conn, metrics, env_keys, plugins) do
     %{
       "metrics" => metrics,
       "env_keys" => env_keys,
->>>>>>> c8fa589c
+      "plugins" => plugins,
       "request_logger" => Phoenix.LiveDashboard.RequestLogger.param_key(conn)
     }
   end
