defmodule Phoenix.LiveDashboard.TableComponent do
  use Phoenix.LiveDashboard.Web, :live_component

  alias Phoenix.LiveDashboard.PageBuilder

  @limit [50, 100, 500, 1000, 5000]

  @type params() :: %{
          limit: pos_integer(),
          sort_by: :atom,
          sort_dir: :desc | :asc,
          search: binary(),
          hint: binary() | nil
        }

  @impl true
  def mount(socket) do
    {:ok, socket}
  end

  @impl true
  def update(assigns, socket) do
    assigns = normalize_update(assigns)
    apply_update(socket, assigns)
  end

  defp normalize_update(assigns) do
    assigns
    |> normalize_columns()
    |> validate_required_one_sortable_column()
    |> Map.put_new(:search, true)
    |> Map.put_new(:limit, @limit)
    |> Map.put_new(:filter, nil)
    |> Map.put_new(:row_attrs, [])
    |> Map.put_new(:hint, nil)
    |> Map.put_new(:dom_id, nil)
    |> Map.update(:default_sort_by, nil, &(&1 && to_string(&1)))
    |> Map.put_new_lazy(:rows_name, fn ->
      Phoenix.Naming.humanize(assigns.title) |> String.downcase()
    end)
  end

  defp normalize_columns(%{col: columns} = params) when is_list(columns) do
    %{params | col: Enum.map(columns, &normalize_column/1)}
  end

  defp normalize_column(column) do
    case Access.fetch(column, :field) do
      {:ok, nil} ->
        msg = ":field parameter must not be nil, got: #{inspect(column)}"
        raise ArgumentError, msg

      {:ok, field} when is_atom(field) or is_binary(field) ->
        column
        |> Map.new()
        |> Map.put_new_lazy(:header, fn -> Phoenix.Naming.humanize(field) end)
        |> Map.put_new(:sortable, nil)
        |> Map.put_new(:text_align, nil)

      {:ok, _} ->
        msg = ":field parameter must be an atom or a string, got: "
        raise ArgumentError, msg <> inspect(column)

      :error ->
        msg = "the :field parameter is expected, got: #{inspect(column)}"
        raise ArgumentError, msg
    end
  end

  defp validate_required_one_sortable_column(%{col: columns} = params) do
    if sortable_columns(columns) == [] do
      raise ArgumentError, "must have at least one column with :sortable parameter"
    else
      params
    end
  end

  defp apply_update(socket, assigns) do
    assigns = normalize_table_params(assigns)

    %{
      table_params: table_params,
      page: page,
      row_fetcher: row_fetcher
    } = assigns

    {rows, total, socket} = fetch_rows(row_fetcher, table_params, page.node, socket)
    assigns = Map.merge(assigns, %{rows: rows, total: total})
    {:ok, assign(socket, assigns)}
  end

  defp fetch_rows(row_fetcher, table_params, page_node, socket)
       when is_function(row_fetcher, 2) do
    {rows, total} = row_fetcher.(table_params, page_node)
    {rows, total, socket}
  end

  defp fetch_rows({row_fetcher, initial_state}, table_params, page_node, socket)
       when is_function(row_fetcher, 3) do
    state = Map.get(socket.assigns, :row_fetcher_state, initial_state)
    {rows, total, state} = row_fetcher.(table_params, page_node, state)
    {rows, total, assign(socket, :row_fetcher_state, state)}
  end

  defp normalize_table_params(assigns) do
    %{col: columns, page: %{params: all_params}, default_sort_by: sort_by} = assigns
    sortable_columns = sortable_columns(columns)

    sort_by =
      all_params
      |> get_in_or_first("sort_by", sort_by, sortable_columns)
      |> String.to_atom()

    sort_dir =
      all_params
      |> get_in_or_first("sort_dir", sortable_dirs(columns, sort_by))
      |> String.to_atom()

    limit =
      if assigns.limit do
        all_params
        |> get_in_or_first("limit", Enum.map(assigns.limit, &to_string/1))
        |> String.to_integer()
      end

    search = all_params["search"]
    search = if search == "", do: nil, else: search

<<<<<<< HEAD
    filter =
      if assigns.filter do
        all_params
        |> get_in_or_first("filter", Enum.map(assigns.filter, &to_string/1))
      else
        nil
      end

    table_params = %{sort_by: sort_by, sort_dir: sort_dir, limit: limit, search: search, filter: filter}
    Map.put(assigns, :table_params, table_params)
=======
    table_params = %{sort_by: sort_by, sort_dir: sort_dir, limit: limit, search: search}

    assigns
    |> Map.put(:table_params, table_params)
    |> Map.delete(:col)
    |> Map.put(:columns, columns)
>>>>>>> a806655b
  end

  defp sortable_columns(columns) do
    for column <- columns, column[:sortable], do: to_string(column.field)
  end

  defp sortable_dirs(columns, field) do
    case Enum.find(columns, &(&1.field == field)) do
      %{sortable: :desc} -> ~w(desc asc)
      %{sortable: :asc} -> ~w(asc desc)
    end
  end

  defp get_in_or_first(params, key, default \\ nil, valid) do
    value = params[key]
    if value in valid, do: value, else: default || hd(valid)
  end

  @impl true
  def render(assigns) do
    ~H"""
    <div id={@dom_id} class="tabular">
      <Phoenix.LiveDashboard.PageBuilder.card_title title={@title} hint={@hint} />
      <div :if={@search} class="tabular-search">
        <form phx-change="search" phx-submit="search" phx-target={@myself} class="form-inline">
          <div class="form-row align-items-center">
            <div class="col-auto">
              <input type="search" name="search" class="form-control form-control-sm" value={@table_params.search} placeholder="Search" phx-debounce="300">
            </div>
          </div>
        </form>
      </div>

      <form phx-change="select_limit" phx-target={@myself} class="form-inline">
        <div class="form-row align-items-center">
          <%= if @limit do %>
            <div class="col-auto">Showing at most</div>
            <div class="col-auto">
              <div class="input-group input-group-sm">
                <select name="limit" class="custom-select" id="limit-select">
                  <%= options_for_select(@limit, @table_params.limit) %>
                </select>
              </div>
            </div>
            <div class="col-auto">
              <%= @rows_name %> out of <%= @total %>
            </div>
          <% else %>
            <div class="col-auto">
              Showing <%= @total %> <%= @rows_name %>
            </div>
          <% end %>
        </div>
      </form>

    <%= if @filter do %>
      <form phx-change="select_filter" phx-target={@myself} class="form-inline">
        <div class="form-row align-items-center">
            <div class="col-auto">Filter</div>
            <div class="col-auto">
              <div class="input-group input-group-sm">
                <select name="filter" class="custom-select" id="filter-select">
                  <%= options_for_select(@filter, @table_params.filter) %>
                </select>
              </div>
            </div>
        </div>
      </form>
     <% end %>

      <div class="card tabular-card mb-4 mt-4">
        <div class="card-body p-0">
          <div class="dash-table-wrapper">
            <table class="table table-hover mt-0 dash-table">
              <thead>
                <tr>
                  <th :for={column <- @columns} class={col_class(@dom_id, column)}>
                    <%= if column[:sortable] do %>
                      <.sort_link socket={@socket} page={@page} table_params={@table_params} column={column}/>
                    <% else %>
                      <%= column[:header] || column[:field] %>
                    <% end %>
                  </th>
                </tr>
              </thead>
              <tbody>
                <tr :for={row <- @rows} {calc_attrs(@row_attrs, [row])}>
                  <td :for={column <- @columns} class={col_class(@dom_id, column)}>
                    <%= if column[:inner_block] do %>
                      <%= render_slot(column, row) %>
                    <% else %>
                      <%= row[column.field] |> to_string() %>
                  <% end %>
                  </td>
                </tr>
              </tbody>
            </table>
          </div>
        </div>
      </div>
    </div>
    """
  end

  def col_class(dom_id, col) do
    [col_custom_class(dom_id, col), class_text_align(col[:text_align])]
    |> Enum.reject(&is_nil/1)
    |> Enum.join(" ")
  end

  defp col_custom_class(nil, _), do: nil
  defp col_custom_class(dom_id, col), do: "#{dom_id}-#{col[:field]}"

  defp class_text_align(nil), do: nil
  defp class_text_align(align), do: "text-#{align}"

  defp calc_attrs(falsy, _) when falsy in [nil, false], do: []
  defp calc_attrs(list, _) when is_list(list), do: list
  defp calc_attrs(fun, args) when is_function(fun), do: apply(fun, args)

  @impl true
  def handle_event("search", %{"search" => search}, socket) do
    table_params = %{socket.assigns.table_params | search: search}
    to = PageBuilder.live_dashboard_path(socket, socket.assigns.page, table_params)
    {:noreply, push_patch(socket, to: to)}
  end

  def handle_event("select_limit", %{"limit" => limit}, socket) do
    table_params = %{socket.assigns.table_params | limit: limit}
    to = PageBuilder.live_dashboard_path(socket, socket.assigns.page, table_params)
    {:noreply, push_patch(socket, to: to)}
  end

<<<<<<< HEAD
  def handle_event("select_filter", %{"filter" => filter}, socket) do
    table_params = %{socket.assigns.table_params | filter: filter}
    to = PageBuilder.live_dashboard_path(socket, socket.assigns.page, table_params)
    {:noreply, push_patch(socket, to: to)}
  end

  defp sort_link(socket, page, table_params, column, direction) do
    field = column.field

    case table_params do
      %{sort_by: ^field, sort_dir: sort_dir} ->
        table_params = %{table_params | sort_dir: opposite_sort_dir(table_params), sort_by: field}

        column
        |> column_header()
        |> sort_link_body(sort_dir)
        |> live_patch(to: PageBuilder.live_dashboard_path(socket, page, table_params))

      %{} ->
        table_params = %{table_params | sort_dir: direction, sort_by: field}

        column
        |> column_header()
        |> sort_link_body()
        |> live_patch(to: PageBuilder.live_dashboard_path(socket, page, table_params))
=======
  defp sort_link(assigns) do
    if assigns.table_params.sort_by == assigns.column.field do
      ~H"""
      <.link patch={PageBuilder.live_dashboard_path(@socket, @page, reverse_sort_dir(@table_params))} >
        <%= column_header(@column) %>
        <.sort_link_icon dir={@table_params.sort_dir} />
      </.link>
      """
    else
      ~H"""
      <.link patch={PageBuilder.live_dashboard_path(@socket, @page, replace_sort_dir(@table_params, @column))} >
        <%= column_header(@column) %>
      </.link>
      """
>>>>>>> a806655b
    end
  end

  defp column_header(column) do
    column[:header] || column.field |> to_string() |> String.capitalize()
  end

  defp sort_link_icon(assigns) do
    ~H"""
    <div class="dash-table-icon">
      <span class={"icon-sort icon-#{@dir}"}></span>
    </div>
    """
  end

  defp opposite_sort_dir(:desc), do: :asc
  defp opposite_sort_dir(:asc), do: :desc
  defp reverse_sort_dir(params), do: %{params | sort_dir: opposite_sort_dir(params.sort_dir)}

  defp replace_sort_dir(params, %{sortable: direction, field: field}),
    do: %{params | sort_dir: direction, sort_by: field}
end<|MERGE_RESOLUTION|>--- conflicted
+++ resolved
@@ -126,7 +126,6 @@
     search = all_params["search"]
     search = if search == "", do: nil, else: search
 
-<<<<<<< HEAD
     filter =
       if assigns.filter do
         all_params
@@ -136,15 +135,11 @@
       end
 
     table_params = %{sort_by: sort_by, sort_dir: sort_dir, limit: limit, search: search, filter: filter}
-    Map.put(assigns, :table_params, table_params)
-=======
-    table_params = %{sort_by: sort_by, sort_dir: sort_dir, limit: limit, search: search}
-
     assigns
     |> Map.put(:table_params, table_params)
     |> Map.delete(:col)
     |> Map.put(:columns, columns)
->>>>>>> a806655b
+
   end
 
   defp sortable_columns(columns) do
@@ -278,33 +273,12 @@
     {:noreply, push_patch(socket, to: to)}
   end
 
-<<<<<<< HEAD
   def handle_event("select_filter", %{"filter" => filter}, socket) do
     table_params = %{socket.assigns.table_params | filter: filter}
     to = PageBuilder.live_dashboard_path(socket, socket.assigns.page, table_params)
     {:noreply, push_patch(socket, to: to)}
   end
 
-  defp sort_link(socket, page, table_params, column, direction) do
-    field = column.field
-
-    case table_params do
-      %{sort_by: ^field, sort_dir: sort_dir} ->
-        table_params = %{table_params | sort_dir: opposite_sort_dir(table_params), sort_by: field}
-
-        column
-        |> column_header()
-        |> sort_link_body(sort_dir)
-        |> live_patch(to: PageBuilder.live_dashboard_path(socket, page, table_params))
-
-      %{} ->
-        table_params = %{table_params | sort_dir: direction, sort_by: field}
-
-        column
-        |> column_header()
-        |> sort_link_body()
-        |> live_patch(to: PageBuilder.live_dashboard_path(socket, page, table_params))
-=======
   defp sort_link(assigns) do
     if assigns.table_params.sort_by == assigns.column.field do
       ~H"""
@@ -319,7 +293,6 @@
         <%= column_header(@column) %>
       </.link>
       """
->>>>>>> a806655b
     end
   end
 
