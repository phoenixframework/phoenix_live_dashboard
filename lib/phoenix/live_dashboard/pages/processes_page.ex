--- conflicted
+++ resolved
@@ -8,7 +8,6 @@
   @menu_text "Processes"
 
   @impl true
-<<<<<<< HEAD
   def render_page(_assigns) do
     table(
       columns: table_columns(),
@@ -18,7 +17,7 @@
       title: "Processes",
       filter: get_filter_list()
     )
-=======
+
   def render(assigns) do
     ~H"""
     <.live_table
@@ -43,7 +42,6 @@
       </:col>
     </.live_table>
     """
->>>>>>> a806655b
   end
 
   defp fetch_processes(params, node, state) do
