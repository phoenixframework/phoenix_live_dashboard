--- conflicted
+++ resolved
@@ -3,11 +3,7 @@
 config :phoenix, :json_library, Jason
 config :phoenix, :stacktrace_depth, 20
 
-<<<<<<< HEAD
 config :logger, level: :warning
-config :logger, :console, format: "[$level] $message\n"
-=======
-config :logger, level: :warn
 config :logger, :console, format: "[$level] $message\n"
 
 config :esbuild,
@@ -23,5 +19,4 @@
   default: [
     args: ~w(--load-path=node_modules css/app.scss ../priv/static/assets/app.css),
     cd: Path.expand("../assets", __DIR__)
-  ]
->>>>>>> 8a0bb798
+  ]