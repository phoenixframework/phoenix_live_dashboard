--- conflicted
+++ resolved
@@ -84,8 +84,6 @@
   xxxl: 2600px
 );
 
-<<<<<<< HEAD
-=======
 $container-max-widths: (
   sm: 540px,
   md: 720px,
@@ -95,7 +93,6 @@
   xxxl: 1140px
 );
 
->>>>>>> c3dc00b2
 // Bootstrap variable overrides
 $text-muted: change-color($text-color, $alpha: 0.5);
 $grid-gutter-width: 24px;
@@ -103,6 +100,6 @@
 $badge-border-radius: 3px;
 $btn-border-radius: 3px;
 $primary: $color-dashboard;
-
+@moduledoc false
 // Other
 $border-radius: 6px;