name: CI

on:
  pull_request:
  push:
    branches:
      - master

jobs:
  mix_test:
    runs-on: ubuntu-18.04
    env:
      MIX_ENV: test
    services:
      pg:
        image: postgres:11
        env:
          POSTGRES_USER: postgres
          POSTGRES_PASSWORD: postgres
          POSTGRES_DB: postgres
        ports:
          - 5432:5432
        options: --health-cmd pg_isready --health-interval 10s --health-timeout 5s --health-retries 5
      mysql:
        image: mysql:8
        env:
          MYSQL_DATABASE: phx_dashboard_test
          MYSQL_ALLOW_EMPTY_PASSWORD: "yes"
        ports:
          - 3306:3306
        options: --health-cmd="mysqladmin ping" --health-interval 10s --health-timeout 5s --health-retries 5
    strategy:
      fail-fast: false
      matrix:
        include:
          - pair:
<<<<<<< HEAD
              elixir: 1.14.0
              otp: 24.3
=======
              elixir: 1.11.4
              otp: 23.3.1
          - pair:
              elixir: 1.13.4
              otp: 24.0.2
>>>>>>> 8a0bb798
            lint: lint
    steps:
      - uses: actions/checkout@v2

      - uses: erlef/setup-beam@v1
        with:
          otp-version: ${{matrix.pair.otp}}
          elixir-version: ${{matrix.pair.elixir}}

      - name: Install Dependencies
        run: mix deps.get --only test

      - run: mix format --check-formatted
        if: ${{ matrix.lint }}

      - run: mix deps.get && mix deps.unlock --check-unused
        if: ${{ matrix.lint }}

      - run: mix deps.compile

      - run: mix compile --warnings-as-errors
        if: ${{ matrix.lint }}

      - run: mix test --include integration

  npm_test:
    name: npm test
    runs-on: ubuntu-18.04
    steps:
      - uses: actions/checkout@v2

      - uses: erlef/setup-beam@v1
        with:
          otp-version: 22.x
          elixir-version: 1.9.x

      - name: Install Dependencies
        run: mix deps.get --only test

      - name: Setup Node.js 16.x
        uses: actions/setup-node@v3
        with:
          node-version: 16

      - name: npm install and test
        run: |
          cd assets
          npm ci
          npm test<|MERGE_RESOLUTION|>--- conflicted
+++ resolved
@@ -34,16 +34,8 @@
       matrix:
         include:
           - pair:
-<<<<<<< HEAD
               elixir: 1.14.0
               otp: 24.3
-=======
-              elixir: 1.11.4
-              otp: 23.3.1
-          - pair:
-              elixir: 1.13.4
-              otp: 24.0.2
->>>>>>> 8a0bb798
             lint: lint
     steps:
       - uses: actions/checkout@v2
