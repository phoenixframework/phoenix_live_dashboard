--- conflicted
+++ resolved
@@ -252,44 +252,6 @@
                SystemInfo.fetch_app_tree(node(), :kernel)
     end
   end
-<<<<<<< HEAD
-end
-
-defmodule Phoenix.LiveDashboard.SystemInfoTestSync do
-  use ExUnit.Case, async: false
-  alias Phoenix.LiveDashboard.SystemInfo
-  alias Phoenix.LiveDashboard.SystemInfoTest.ProcessFilter
-
-  describe "process filter" do
-    setup do
-      Application.put_env(:phoenix_live_dashboard, :process_filter, ProcessFilter)
-      on_exit(fn -> Application.put_env(:phoenix_live_dashboard, :process_filter, nil) end)
-    end
-
-    test "default process filter" do
-      {active_filter, available_filters, processes, count, _} =
-        SystemInfo.fetch_processes(node(), "", :memory, :asc, 5000, nil)
-
-      assert active_filter == ProcessFilter.default_filter()
-      assert ProcessFilter.list() == available_filters
-      assert Enum.count(processes) == count
-
-      {^active_filter, ^available_filters, processes, count, _} =
-        SystemInfo.fetch_processes(node(), "", :memory, :asc, 1, nil)
-
-      assert Enum.count(processes) == 1
-      assert count > 1
-    end
-
-    test "process list has only filtered entries" do
-      {_active_filter, _available_filters, processes, count, _} =
-        SystemInfo.fetch_processes(node(), "", :memory, :asc, 5000, nil)
-
-      assert count ==
-               Enum.count(processes, fn [_pid, {:name_or_initial_call, name} | _] ->
-                 String.contains?(name, "Phoenix")
-               end)
-=======
 
   describe "fetch_memory_allocators" do
     test "handles when no max_carrier_sizes is given" do
@@ -363,7 +325,44 @@
                %{name: :binary_alloc, block_size: _, carrier_size: _, max_carrier_size: ^top},
                %{name: :driver_alloc, block_size: _, carrier_size: _, max_carrier_size: ^top}
              ] = list
->>>>>>> 80637ee0
+    end
+  end
+end
+
+defmodule Phoenix.LiveDashboard.SystemInfoTestSync do
+  use ExUnit.Case, async: false
+  alias Phoenix.LiveDashboard.SystemInfo
+  alias Phoenix.LiveDashboard.SystemInfoTest.ProcessFilter
+
+  describe "process filter" do
+    setup do
+      Application.put_env(:phoenix_live_dashboard, :process_filter, ProcessFilter)
+      on_exit(fn -> Application.put_env(:phoenix_live_dashboard, :process_filter, nil) end)
+    end
+
+    test "default process filter" do
+      {active_filter, available_filters, processes, count, _} =
+        SystemInfo.fetch_processes(node(), "", :memory, :asc, 5000, nil)
+
+      assert active_filter == ProcessFilter.default_filter()
+      assert ProcessFilter.list() == available_filters
+      assert Enum.count(processes) == count
+
+      {^active_filter, ^available_filters, processes, count, _} =
+        SystemInfo.fetch_processes(node(), "", :memory, :asc, 1, nil)
+
+      assert Enum.count(processes) == 1
+      assert count > 1
+    end
+
+    test "process list has only filtered entries" do
+      {_active_filter, _available_filters, processes, count, _} =
+        SystemInfo.fetch_processes(node(), "", :memory, :asc, 5000, nil)
+
+      assert count ==
+               Enum.count(processes, fn [_pid, {:name_or_initial_call, name} | _] ->
+                 String.contains?(name, "Phoenix")
+               end)
     end
   end
 end