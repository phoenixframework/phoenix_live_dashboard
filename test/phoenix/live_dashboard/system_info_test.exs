defmodule Phoenix.LiveDashboard.SystemInfoTest do
  use ExUnit.Case, async: true
  alias Phoenix.LiveDashboard.SystemInfo

  describe "processes" do
    test "all with limit" do
      {processes, count} = SystemInfo.fetch_processes(node(), "", :memory, :asc, 5000)
      assert Enum.count(processes) == count
      {processes, count} = SystemInfo.fetch_processes(node(), "", :memory, :asc, 1)
      assert Enum.count(processes) == 1
      assert count > 1
    end

    test "all with search" do
      {pids, _count} = SystemInfo.fetch_processes(node(), "user", :memory, :asc, 100)
      assert [[pid, name | _]] = pids
      assert pid == {:pid, Process.whereis(:user)}
      assert name == {:name_or_initial_call, ":user"}
    end

    test "info" do
      {:ok, pid} =
        SystemInfo.fetch_process_info(Process.whereis(:user), [
          :registered_name,
          :message_queue_len
        ])

      assert pid[:registered_name] == :user
      assert is_integer(pid[:message_queue_len])
    end
  end

  describe "ports" do
    test "all with limit" do
      {ports, count} = SystemInfo.fetch_ports(node(), "", :input, :asc, 100)
      assert Enum.count(ports) == count
      {ports, count} = SystemInfo.fetch_ports(node(), "", :input, :asc, 1)
      assert Enum.count(ports) == 1
      assert count > 1
    end

    test "all with search" do
      {ports, _count} = SystemInfo.fetch_ports(node(), "forker", :input, :asc, 100)
      assert [[port, name | _]] = ports
      assert port == {:port, hd(Port.list())}
      assert name == {:name, 'forker'}
    end

    test "info" do
      {:ok, port} = SystemInfo.fetch_port_info(hd(Port.list()), [:name, :connected])
      assert port[:name] == 'forker'
      assert inspect(port[:connected]) == "#PID<0.0.0>"
    end
  end

  describe "ets" do
    test "all with limit" do
      {ets, count} = SystemInfo.fetch_ets(node(), "", :memory, :asc, 100)
      assert Enum.count(ets) == count
      {ets, count} = SystemInfo.fetch_ets(node(), "", :memory, :asc, 1)
      assert Enum.count(ets) == 1
      assert count > 1
    end

    test "all with search" do
      {ets, _count} = SystemInfo.fetch_ets(node(), "ac_tab", :memory, :asc, 100)
      assert [[name | _]] = ets
      assert name == {:name, ":ac_tab"}
    end

    test "info" do
      {:ok, ets} = SystemInfo.fetch_ets_info(node(), :ac_tab)
      assert ets[:name] == :ac_tab
    end
  end

  describe "sockets" do
    test "all with limit" do
      open_socket()
      open_socket()

      {sockets, count} = SystemInfo.fetch_sockets(node(), "", :input, :asc, 100)
      assert Enum.count(sockets) == count
      {sockets, count} = SystemInfo.fetch_sockets(node(), "", :input, :asc, 1)
      assert Enum.count(sockets) == 1
      assert count > 1
    end

    test "all with search" do
      open_socket()

      {[socket], _count} = SystemInfo.fetch_sockets(node(), "*:*", :input, :asc, 100)
      assert socket[:foreign_address] == "*:*"
      {sockets, _count} = SystemInfo.fetch_sockets(node(), "impossible", :input, :asc, 100)
      assert Enum.empty?(sockets)
    end
  end

  describe "os_mon" do
<<<<<<< HEAD
    Application.ensure_all_started(:os_mon)

    test "gimme all data" do
      os_data = SystemInfo.os_mon_callback()
=======
    test "gets all data" do
      os_data = SystemInfo.fetch_os_mon_info(node())
>>>>>>> e4e360ac
      all_keys = Map.keys(os_data) |> Enum.sort()

      required_keys =
        ~w(cpu_count cpu_nprocs cpu_per_core cpu_total cpu_usage disk mem system_mem)a

      assert all_keys == required_keys

      ~w(cpu_count cpu_nprocs)a
      |> Enum.each(fn key -> assert is_integer(os_data[key]) end)

<<<<<<< HEAD
      ~w( cpu_per_core disk)a
=======
      ~w(cpu_per_core disk)a
>>>>>>> e4e360ac
      |> Enum.each(fn key -> assert is_list(os_data[key]) end)

      ~w(cpu_total system_mem cpu_usage)a
      |> Enum.each(fn key -> assert is_map(os_data[key]) end)
    end

    test "total cpu" do
      usage = %{val1: 1, val2: 2}
      single_cpu = [{1, usage}]
      double_cpu = [{1, usage}, {2, usage}]
      assert SystemInfo.calculate_cpu_total(single_cpu) == %{val1: 1, val2: 2}
      assert SystemInfo.calculate_cpu_total(double_cpu) == %{val1: 2, val2: 4}
    end
<<<<<<< HEAD

    test "rpc call all data" do
      os_data = SystemInfo.fetch_os_mon_info(node())
      all_keys = Map.keys(os_data) |> Enum.sort()

      required_keys =
        ~w(cpu_count cpu_nprocs cpu_per_core cpu_total cpu_usage disk mem system_mem)a

      assert all_keys == required_keys

      ~w(cpu_count cpu_nprocs)a
      |> Enum.each(fn key -> assert is_integer(os_data[key]) end)

      ~w(cpu_per_core disk)a
      |> Enum.each(fn key -> assert is_list(os_data[key]) end)

      ~w(cpu_total system_mem cpu_usage)a
      |> Enum.each(fn key -> assert is_map(os_data[key]) end)
    end
=======
>>>>>>> e4e360ac
  end

  describe "applications" do
    test "all with limit" do
      {applications, count} = SystemInfo.fetch_applications(node(), "", :name, :asc, 100)
      assert Enum.count(applications) == count
      {applications, count} = SystemInfo.fetch_applications(node(), "", :name, :asc, 1)
      assert Enum.count(applications) == 1
      assert count > 1
    end

    test "all with search" do
      {[applications], _count} =
        SystemInfo.fetch_applications(node(), "ex_unit", :name, :asc, 100)

      assert applications[:name] == :ex_unit

      {applications, _count} =
        SystemInfo.fetch_applications(node(), "impossible", :name, :asc, 100)

      assert applications == []
    end
  end

  defp open_socket() do
    {:ok, socket} = :gen_tcp.listen(0, ip: {127, 0, 0, 1})
    socket
  end
end<|MERGE_RESOLUTION|>--- conflicted
+++ resolved
@@ -97,46 +97,7 @@
   end
 
   describe "os_mon" do
-<<<<<<< HEAD
-    Application.ensure_all_started(:os_mon)
-
-    test "gimme all data" do
-      os_data = SystemInfo.os_mon_callback()
-=======
     test "gets all data" do
-      os_data = SystemInfo.fetch_os_mon_info(node())
->>>>>>> e4e360ac
-      all_keys = Map.keys(os_data) |> Enum.sort()
-
-      required_keys =
-        ~w(cpu_count cpu_nprocs cpu_per_core cpu_total cpu_usage disk mem system_mem)a
-
-      assert all_keys == required_keys
-
-      ~w(cpu_count cpu_nprocs)a
-      |> Enum.each(fn key -> assert is_integer(os_data[key]) end)
-
-<<<<<<< HEAD
-      ~w( cpu_per_core disk)a
-=======
-      ~w(cpu_per_core disk)a
->>>>>>> e4e360ac
-      |> Enum.each(fn key -> assert is_list(os_data[key]) end)
-
-      ~w(cpu_total system_mem cpu_usage)a
-      |> Enum.each(fn key -> assert is_map(os_data[key]) end)
-    end
-
-    test "total cpu" do
-      usage = %{val1: 1, val2: 2}
-      single_cpu = [{1, usage}]
-      double_cpu = [{1, usage}, {2, usage}]
-      assert SystemInfo.calculate_cpu_total(single_cpu) == %{val1: 1, val2: 2}
-      assert SystemInfo.calculate_cpu_total(double_cpu) == %{val1: 2, val2: 4}
-    end
-<<<<<<< HEAD
-
-    test "rpc call all data" do
       os_data = SystemInfo.fetch_os_mon_info(node())
       all_keys = Map.keys(os_data) |> Enum.sort()
 
@@ -154,8 +115,14 @@
       ~w(cpu_total system_mem cpu_usage)a
       |> Enum.each(fn key -> assert is_map(os_data[key]) end)
     end
-=======
->>>>>>> e4e360ac
+
+    test "total cpu" do
+      usage = %{val1: 1, val2: 2}
+      single_cpu = [{1, usage}]
+      double_cpu = [{1, usage}, {2, usage}]
+      assert SystemInfo.calculate_cpu_total(single_cpu) == %{val1: 1, val2: 2}
+      assert SystemInfo.calculate_cpu_total(double_cpu) == %{val1: 2, val2: 4}
+    end
   end
 
   describe "applications" do
