defmodule Phoenix.LiveDashboard.SystemInfoTest do
  use ExUnit.Case, async: true
  alias Phoenix.LiveDashboard.SystemInfo

  describe "processes" do
    test "all with limit" do
      {processes, count} = SystemInfo.fetch_processes(node(), "", :memory, :asc, 5000)
      assert Enum.count(processes) == count
      {processes, count} = SystemInfo.fetch_processes(node(), "", :memory, :asc, 1)
      assert Enum.count(processes) == 1
      assert count > 1
    end

    test "all with search" do
      {pids, _count} = SystemInfo.fetch_processes(node(), "user", :memory, :asc, 100)
      assert [[pid, name | _]] = pids
      assert pid == {:pid, Process.whereis(:user)}
      assert name == {:name_or_initial_call, ":user"}
    end

    test "info" do
      {:ok, pid} =
        SystemInfo.fetch_process_info(Process.whereis(:user), [
          :registered_name,
          :message_queue_len
        ])

      assert pid[:registered_name] == :user
      assert is_integer(pid[:message_queue_len])
    end
  end

  describe "ports" do
    test "all with limit" do
      {ports, count} = SystemInfo.fetch_ports(node(), "", :input, :asc, 100)
      assert Enum.count(ports) == count
      {ports, count} = SystemInfo.fetch_ports(node(), "", :input, :asc, 1)
      assert Enum.count(ports) == 1
      assert count > 1
    end

    test "all with search" do
      {ports, _count} = SystemInfo.fetch_ports(node(), "forker", :input, :asc, 100)
      assert [[port, name | _]] = ports
      assert port == {:port, hd(Port.list())}
      assert name == {:name, 'forker'}
    end

    test "info" do
      {:ok, port} = SystemInfo.fetch_port_info(hd(Port.list()), [:name, :connected])
      assert port[:name] == 'forker'
      assert inspect(port[:connected]) == "#PID<0.0.0>"
    end
  end

  describe "ets" do
    test "all with limit" do
      {ets, count} = SystemInfo.fetch_ets(node(), "", :memory, :asc, 100)
      assert Enum.count(ets) == count
      {ets, count} = SystemInfo.fetch_ets(node(), "", :memory, :asc, 1)
      assert Enum.count(ets) == 1
      assert count > 1
    end

    test "all with search" do
      {ets, _count} = SystemInfo.fetch_ets(node(), "ac_tab", :memory, :asc, 100)
      assert [[name | _]] = ets
      assert name == {:name, ":ac_tab"}
    end

    test "info" do
      {:ok, ets} = SystemInfo.fetch_ets_info(node(), :ac_tab)
      assert ets[:name] == :ac_tab
    end
  end

  describe "sockets" do
    test "all with limit" do
      open_socket()
      open_socket()

      {sockets, count} = SystemInfo.fetch_sockets(node(), "", :input, :asc, 100)
      assert Enum.count(sockets) == count
      {sockets, count} = SystemInfo.fetch_sockets(node(), "", :input, :asc, 1)
      assert Enum.count(sockets) == 1
      assert count > 1
    end

    test "all with search" do
      open_socket()

      {[socket], _count} = SystemInfo.fetch_sockets(node(), "*:*", :input, :asc, 100)
      assert socket[:foreign_address] == "*:*"
      {sockets, _count} = SystemInfo.fetch_sockets(node(), "impossible", :input, :asc, 100)
      assert Enum.empty?(sockets)
    end
  end

<<<<<<< HEAD
  describe "os_mon" do
    Application.start(:sasl)
    Application.start(:os_mon)

    test "gimme all data" do
      os_data = SystemInfo.os_mon_callback()
      all_keys = Map.keys(os_data) |> Enum.sort()

      required_keys =
        ~w(cpu_count cpu_nprocs cpu_per_core cpu_total cpu_usage disk mem system_mem)a

      assert all_keys == required_keys

      ~w(cpu_count cpu_nprocs)a
      |> Enum.each(fn key -> assert is_integer(os_data[key]) end)

      ~w( cpu_per_core disk)a
      |> Enum.each(fn key -> assert is_list(os_data[key]) end)

      ~w(cpu_total system_mem cpu_usage)a
      |> Enum.each(fn key -> assert is_map(os_data[key]) end)
    end

    test "total cpu" do
      usage = %{val1: 1, val2: 2}
      single_cpu = [{1, usage}]
      double_cpu = [{1, usage}, {2, usage}]
      assert SystemInfo.calculate_cpu_total(single_cpu) == %{val1: 1, val2: 2}
      assert SystemInfo.calculate_cpu_total(double_cpu) == %{val1: 2, val2: 4}
    end

    test "rpc call all data" do
      os_data = SystemInfo.fetch_os_mon_info(node())
      all_keys = Map.keys(os_data) |> Enum.sort()

      required_keys =
        ~w(cpu_count cpu_nprocs cpu_per_core cpu_total cpu_usage disk mem system_mem)a

      assert all_keys == required_keys

      ~w(cpu_count cpu_nprocs)a
      |> Enum.each(fn key -> assert is_integer(os_data[key]) end)

      ~w(cpu_per_core disk)a
      |> Enum.each(fn key -> assert is_list(os_data[key]) end)

      ~w(cpu_total system_mem cpu_usage)a
      |> Enum.each(fn key -> assert is_map(os_data[key]) end)
=======
  describe "applications" do
    test "all with limit" do
      {applications, count} = SystemInfo.fetch_applications(node(), "", :name, :asc, 100)
      assert Enum.count(applications) == count
      {applications, count} = SystemInfo.fetch_applications(node(), "", :name, :asc, 1)
      assert Enum.count(applications) == 1
      assert count > 1
    end

    test "all with search" do
      {[applications], _count} =
        SystemInfo.fetch_applications(node(), "ex_unit", :name, :asc, 100)

      assert applications[:name] == :ex_unit

      {applications, _count} =
        SystemInfo.fetch_applications(node(), "impossible", :name, :asc, 100)

      assert applications == []
>>>>>>> c3dc00b2
    end
  end

  defp open_socket() do
    {:ok, socket} = :gen_tcp.listen(0, ip: {127, 0, 0, 1})
    socket
  end
end<|MERGE_RESOLUTION|>--- conflicted
+++ resolved
@@ -96,7 +96,6 @@
     end
   end
 
-<<<<<<< HEAD
   describe "os_mon" do
     Application.start(:sasl)
     Application.start(:os_mon)
@@ -145,7 +144,9 @@
 
       ~w(cpu_total system_mem cpu_usage)a
       |> Enum.each(fn key -> assert is_map(os_data[key]) end)
-=======
+    end
+  end
+
   describe "applications" do
     test "all with limit" do
       {applications, count} = SystemInfo.fetch_applications(node(), "", :name, :asc, 100)
@@ -165,7 +166,6 @@
         SystemInfo.fetch_applications(node(), "impossible", :name, :asc, 100)
 
       assert applications == []
->>>>>>> c3dc00b2
     end
   end
 
